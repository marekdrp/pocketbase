--- conflicted
+++ resolved
@@ -45,11 +45,7 @@
         window.Prism = window.Prism || {};
         window.Prism.manual = true;
     </script>
-<<<<<<< HEAD
-  <script type="module" crossorigin src="./assets/index-11d487e2.js"></script>
-=======
-  <script type="module" crossorigin src="./assets/index-124c8ac0.js"></script>
->>>>>>> 931f6bc0
+  <script type="module" crossorigin src="./assets/index-c6f897f8.js"></script>
   <link rel="stylesheet" href="./assets/index-25ce7929.css">
 </head>
 <body>
