--- conflicted
+++ resolved
@@ -1,4 +1,3 @@
-<<<<<<< HEAD
 ## v0.24.0 (WIP)
 
 - Added `@yesterday` and `@tomorrow` date filter macros (@todo docs).
@@ -6,13 +5,13 @@
 - Added `:lower` filter modifier (e.g. `title:lower = "lorem"`).
 
 - Added `tests.NewTestAppWithConfig(config)` helper if you need more control over the test configurations like `IsDev`, the number of allowed connections, etc.
-=======
+
+
 ## v0.23.6 (WIP)
 
 - Fixed `$filesystem.fileFromURL` documentation and generated type ([#6058](https://github.com/pocketbase/pocketbase/issues/6058)).
 
 - Fixed `X-Forwarded-For` header typo in the suggested UI "Common trusted proxy" headers ([#6063](https://github.com/pocketbase/pocketbase/pull/6063)).
->>>>>>> 9747f46c
 
 
 ## v0.23.5
